--- conflicted
+++ resolved
@@ -27,11 +27,7 @@
 package_dir =
     = .
 packages = find_namespace:
-<<<<<<< HEAD
-python_requires = >=3.8,<3.9
-=======
 python_requires = ==3.8.*
->>>>>>> 4c189c75
 # include_package_data = true
 install_requires =
     boto3>=1.19.7
